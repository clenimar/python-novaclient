import os
import mock
import sys
import tempfile

import novaclient.shell
import novaclient.client
from novaclient import exceptions
from tests.v1_1 import fakes
from tests import utils


class ShellTest(utils.TestCase):

    # Patch os.environ to avoid required auth info.
    def setUp(self):
        """Run before each test."""
        self.old_environment = os.environ.copy()
        os.environ = {
            'NOVA_USERNAME': 'username',
            'NOVA_PASSWORD': 'password',
            'NOVA_PROJECT_ID': 'project_id',
            'NOVA_VERSION': '1.1',
            'NOVA_URL': 'http://no.where',
        }

        self.shell = novaclient.shell.OpenStackComputeShell()

        #HACK(bcwaldon): replace this when we start using stubs
        self.old_get_client_class = novaclient.client.get_client_class
        novaclient.client.get_client_class = lambda *_: fakes.FakeClient

    def tearDown(self):
        os.environ = self.old_environment
        # For some method like test_image_meta_bad_action we are
        # testing a SystemExit to be thrown and object self.shell has
        # no time to get instantatiated which is OK in this case, so
        # we make sure the method is there before launching it.
        if hasattr(self.shell, 'cs'):
            self.shell.cs.clear_callstack()

        #HACK(bcwaldon): replace this when we start using stubs
        novaclient.client.get_client_class = self.old_get_client_class

    def run_command(self, cmd):
        self.shell.main(cmd.split())

    def assert_called(self, method, url, body=None, **kwargs):
        return self.shell.cs.assert_called(method, url, body, **kwargs)

    def assert_called_anytime(self, method, url, body=None):
        return self.shell.cs.assert_called_anytime(method, url, body)

    def test_boot(self):
        self.run_command('boot --flavor 1 --image 1 some-server')
        self.assert_called_anytime(
            'POST', '/servers',
            {'server': {
                'flavorRef': '1',
                'name': 'some-server',
                'imageRef': '1',
                'min_count': 1,
                'max_count': 1,
                }},
        )

        self.run_command('boot --image 1 --flavor 1 --meta foo=bar'
                         ' --meta spam=eggs some-server ')
        self.assert_called_anytime(
            'POST', '/servers',
            {'server': {
                'flavorRef': '1',
                'name': 'some-server',
                'imageRef': '1',
                'metadata': {'foo': 'bar', 'spam': 'eggs'},
                'min_count': 1,
                'max_count': 1,
            }},
        )

    def test_boot_files(self):
        testfile = os.path.join(os.path.dirname(__file__), 'testfile.txt')
        expected_file_data = open(testfile).read().encode('base64')

        cmd = 'boot some-server --flavor 1 --image 1 ' \
              '--file /tmp/foo=%s --file /tmp/bar=%s'
        self.run_command(cmd % (testfile, testfile))

        self.assert_called_anytime(
            'POST', '/servers',
            {'server': {
                'flavorRef': '1',
                'name': 'some-server',
                'imageRef': '1',
                'min_count': 1,
                'max_count': 1,
                'personality': [
                   {'path': '/tmp/bar', 'contents': expected_file_data},
                   {'path': '/tmp/foo', 'contents': expected_file_data},
                ]},
            },
        )

    def test_boot_invalid_file(self):
        invalid_file = os.path.join(os.path.dirname(__file__),
                                    'asdfasdfasdfasdf')
        cmd = 'boot some-server --image 1 --file /foo=%s' % invalid_file
        self.assertRaises(exceptions.CommandError, self.run_command, cmd)

    def test_boot_key_auto(self):
        mock_exists = mock.Mock(return_value=True)
        mock_open = mock.Mock()
        mock_open.return_value = mock.Mock()
        mock_open.return_value.read = mock.Mock(return_value='SSHKEY')

        @mock.patch('os.path.exists', mock_exists)
        @mock.patch('__builtin__.open', mock_open)
        def test_shell_call():
            cmd = 'boot some-server --flavor 1 --image 1 --key_path'
            self.run_command(cmd)
            self.assert_called_anytime(
                'POST', '/servers',
                {'server': {
                    'flavorRef': '1',
                    'name': 'some-server',
                    'imageRef': '1',
                    'min_count': 1,
                    'max_count': 1,
                    'personality': [{
                        'path': '/root/.ssh/authorized_keys2',
                        'contents': ('SSHKEY').encode('base64')},
                    ]},
                },
            )

        test_shell_call()

    def test_boot_key_auto_no_keys(self):
        mock_exists = mock.Mock(return_value=False)

        @mock.patch('os.path.exists', mock_exists)
        def test_shell_call():
            cmd = 'boot some-server --flavor 1 --image 1 --key_path'
            self.assertRaises(exceptions.CommandError, self.run_command, cmd)

        test_shell_call()

    def test_boot_key_file(self):
        testfile = os.path.join(os.path.dirname(__file__), 'testfile.txt')
        expected_file_data = open(testfile).read().encode('base64')
        cmd = 'boot some-server --flavor 1 --image 1 --key_path %s'
        self.run_command(cmd % testfile)
        self.assert_called_anytime(
            'POST', '/servers',
            {'server': {
                'flavorRef': '1',
                'name': 'some-server',
                'imageRef': '1',
                'min_count': 1,
                'max_count': 1,
                'personality': [
                    {'path': '/root/.ssh/authorized_keys2',
                     'contents':expected_file_data},
                 ]},
            },
        )

    def test_boot_invalid_keyfile(self):
        invalid_file = os.path.join(os.path.dirname(__file__),
                                    'asdfasdfasdfasdf')
        cmd = 'boot some-server --flavor 1 --image 1 --key_path %s'
        self.assertRaises(exceptions.CommandError, self.run_command,
                          cmd % invalid_file)

    def test_flavor_list(self):
        self.run_command('flavor-list')
        self.assert_called_anytime('GET', '/flavors/detail')

    def test_image_show(self):
        self.run_command('image-show 1')
        self.assert_called('GET', '/images/1')

    def test_image_meta_set(self):
        self.run_command('image-meta 1 set test_key=test_value')
        self.assert_called('POST', '/images/1/metadata',
            {'metadata': {'test_key': 'test_value'}})

    def test_image_meta_del(self):
        self.run_command('image-meta 1 delete test_key=test_value')
        self.assert_called('DELETE', '/images/1/metadata/test_key')

    def test_image_meta_bad_action(self):
        tmp = tempfile.TemporaryFile()

        # Suppress stdout and stderr
        (stdout, stderr) = (sys.stdout, sys.stderr)
        (sys.stdout, sys.stderr) = (tmp, tmp)

        self.assertRaises(SystemExit, self.run_command,
                          'image-meta 1 BAD_ACTION test_key=test_value')

        # Put stdout and stderr back
        sys.stdout, sys.stderr = (stdout, stderr)

    def test_image_list(self):
        self.run_command('image-list')
        self.assert_called('GET', '/images/detail')

    def test_create_image(self):
        self.run_command('image-create sample-server mysnapshot')
        self.assert_called(
            'POST', '/servers/1234/action',
            {'createImage': {'name': 'mysnapshot', 'metadata': {}}},
        )

    def test_image_delete(self):
        self.run_command('image-delete 1')
        self.assert_called('DELETE', '/images/1')

    def test_list(self):
        self.run_command('list')
        self.assert_called('GET', '/servers/detail')

    def test_reboot(self):
        self.run_command('reboot sample-server')
        self.assert_called('POST', '/servers/1234/action',
                           {'reboot': {'type': 'SOFT'}})
        self.run_command('reboot sample-server --hard')
        self.assert_called('POST', '/servers/1234/action',
                           {'reboot': {'type': 'HARD'}})

    def test_rebuild(self):
        self.run_command('rebuild sample-server 1')
        # XXX need a way to test multiple calls
        #self.assert_called('POST', '/servers/1234/action',
        #                   {'rebuild': {'imageRef': 1}})
        self.assert_called('GET', '/images/2')

        self.run_command('rebuild sample-server 1 --rebuild_password asdf')
        # XXX need a way to test multiple calls
        #self.assert_called('POST', '/servers/1234/action',
        #                   {'rebuild': {'imageRef': 1, 'adminPass': 'asdf'}})
        self.assert_called('GET', '/images/2')

    def test_rename(self):
        self.run_command('rename sample-server newname')
        self.assert_called('PUT', '/servers/1234',
                           {'server': {'name': 'newname'}})

    def test_resize(self):
        self.run_command('resize sample-server 1')
        self.assert_called('POST', '/servers/1234/action',
                           {'resize': {'flavorRef': 1}})

    def test_resize_confirm(self):
        self.run_command('resize-confirm sample-server')
        self.assert_called('POST', '/servers/1234/action',
                           {'confirmResize': None})

    def test_resize_revert(self):
        self.run_command('resize-revert sample-server')
        self.assert_called('POST', '/servers/1234/action',
                           {'revertResize': None})

    @mock.patch('getpass.getpass', mock.Mock(return_value='p'))
    def test_root_password(self):
        self.run_command('root-password sample-server')
        self.assert_called('POST', '/servers/1234/action',
                           {'changePassword': {'adminPass': 'p'}})

    def test_show(self):
        self.run_command('show 1234')
        self.assert_called('GET', '/servers/1234', pos=-3)
        self.assert_called('GET', '/flavors/1', pos=-2)
        self.assert_called('GET', '/images/2')

    def test_show_bad_id(self):
        self.assertRaises(exceptions.CommandError,
                          self.run_command, 'show xxx')

    def test_delete(self):
        self.run_command('delete 1234')
        self.assert_called('DELETE', '/servers/1234')
        self.run_command('delete sample-server')
        self.assert_called('DELETE', '/servers/1234')

    def test_set_meta_set(self):
        self.run_command('meta 1234 set key1=val1 key2=val2')
        self.assert_called('POST', '/servers/1234/metadata',
                           {'metadata': {'key1': 'val1', 'key2': 'val2'}})

    def test_set_meta_delete_dict(self):
        self.run_command('meta 1234 delete key1=val1 key2=val2')
        self.assert_called('DELETE', '/servers/1234/metadata/key1')
        self.assert_called('DELETE', '/servers/1234/metadata/key2', pos=-2)

    def test_set_meta_delete_keys(self):
        self.run_command('meta 1234 delete key1 key2')
        self.assert_called('DELETE', '/servers/1234/metadata/key1')
        self.assert_called('DELETE', '/servers/1234/metadata/key2', pos=-2)

    def test_dns_create(self):
        self.run_command('dns-create 192.168.1.1 testname testdomain')
        self.assert_called('PUT',
                           '/os-floating-ip-dns/testdomain/entries/testname')

        self.run_command('dns-create 192.168.1.1 testname testdomain --type A')
        self.assert_called('PUT',
                           '/os-floating-ip-dns/testdomain/entries/testname')

    def test_dns_create_public_domain(self):
        self.run_command('dns-create-public-domain testdomain '
                         '--project test_project')
        self.assert_called('PUT', '/os-floating-ip-dns/testdomain')

    def test_dns_create_private_domain(self):
        self.run_command('dns-create-private-domain testdomain '
                         '--availability_zone av_zone')
        self.assert_called('PUT', '/os-floating-ip-dns/testdomain')

    def test_dns_delete(self):
        self.run_command('dns-delete testdomain testname')
        self.assert_called('DELETE',
                           '/os-floating-ip-dns/testdomain/entries/testname')

    def test_dns_delete_domain(self):
        self.run_command('dns-delete-domain testdomain')
        self.assert_called('DELETE', '/os-floating-ip-dns/testdomain')

    def test_dns_list(self):
        self.run_command('dns-list testdomain --ip 192.168.1.1')
        self.assert_called('GET',
                       '/os-floating-ip-dns/testdomain/entries?ip=192.168.1.1')

        self.run_command('dns-list testdomain --name testname')
        self.assert_called('GET',
                           '/os-floating-ip-dns/testdomain/entries/testname')

<<<<<<< HEAD
    def test_dns_zones(self):
        self.run_command('dns-zones')
        self.assert_called('GET', '/os-floating-ip-dns')

    def test_usage_list(self):
        self.run_command('usage-list --start 2000-01-20 --end 2005-02-01')
        self.assert_called('GET',
                           '/os-simple-tenant-usage?' +
                           'start=2000-01-20T00:00:00&' +
                           'end=2005-02-01T00:00:00&' +
                           'detailed=1')

    def test_flavor_delete(self):
        self.run_command("flavor-delete flavordelete")
        self.assert_called('DELETE', '/flavors/flavordelete')

    def test_flavor_create(self):
        self.run_command("flavor-create flavorcreate "
                         "1234 512 10 1 --swap 1024")

        body = {
            "flavor": {
                "name": "flavorcreate",
                "ram": 512,
                "vcpus": 1,
                "disk": 10,
                "id": 1234,
                "swap": 1024,
                "rxtx_factor": 1,
            }
        }

        self.assert_called('POST', '/flavors', body, pos=-2)
        self.assert_called('GET', '/flavors/1')
=======
    def test_dns_domains(self):
        self.run_command('dns-domains')
        self.assert_called('GET', '/os-floating-ip-dns')
>>>>>>> 55ec3912
<|MERGE_RESOLUTION|>--- conflicted
+++ resolved
@@ -336,9 +336,8 @@
         self.assert_called('GET',
                            '/os-floating-ip-dns/testdomain/entries/testname')
 
-<<<<<<< HEAD
-    def test_dns_zones(self):
-        self.run_command('dns-zones')
+    def test_dns_domains(self):
+        self.run_command('dns-domains')
         self.assert_called('GET', '/os-floating-ip-dns')
 
     def test_usage_list(self):
@@ -370,9 +369,4 @@
         }
 
         self.assert_called('POST', '/flavors', body, pos=-2)
-        self.assert_called('GET', '/flavors/1')
-=======
-    def test_dns_domains(self):
-        self.run_command('dns-domains')
-        self.assert_called('GET', '/os-floating-ip-dns')
->>>>>>> 55ec3912
+        self.assert_called('GET', '/flavors/1')