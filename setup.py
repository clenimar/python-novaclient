--- conflicted
+++ resolved
@@ -11,18 +11,6 @@
     requirements.append('simplejson')
 
 setup(
-<<<<<<< HEAD
-    name="python-novaclient",
-    version="2.5.9",
-    description="Client library for OpenStack Nova API",
-    long_description=read('README.rst'),
-    url='https://github.com/rackspace/python-novaclient',
-    license='Apache',
-    author='Rackspace, based on work by Jacob Kaplan-Moss',
-    author_email='github@racklabs.com',
-    packages=find_packages(exclude=['tests']),
-    classifiers=[
-=======
     name = "python-novaclient",
     version = "2.6.0",
     description = "Client library for OpenStack Nova API",
@@ -33,7 +21,6 @@
     author_email = 'github@racklabs.com',
     packages = find_packages(exclude=['tests']),
     classifiers = [
->>>>>>> 6fa86a22
         'Development Status :: 5 - Production/Stable',
         'Environment :: Console',
         'Intended Audience :: Developers',
@@ -42,21 +29,12 @@
         'Operating System :: OS Independent',
         'Programming Language :: Python',
     ],
-<<<<<<< HEAD
-    install_requires=requirements,
-
-    tests_require=["nose", "mock"],
-    test_suite="nose.collector",
-
-    entry_points={
-=======
     install_requires = requirements,
 
     tests_require = ["nose", "mock"],
     test_suite = "nose.collector",
 
     entry_points = {
->>>>>>> 6fa86a22
         'console_scripts': ['nova = novaclient.shell:main']
     }
 )