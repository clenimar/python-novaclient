--- conflicted
+++ resolved
@@ -67,19 +67,13 @@
 
         if obj_class is None:
             obj_class = self.resource_class
-<<<<<<< HEAD
-
-        objects = [obj_class(self, res, loaded=True) \
-                        for res in body[response_key] if res]
-        return objects
-=======
+
         data = body[response_key]
         # NOTE(ja): keystone returns values as list as {'values': [ ... ]}
         #           unlike other services which just return the list...
         if type(data) is dict:
             data = data['values']
-        return [obj_class(self, res) for res in data if res]
->>>>>>> 857ee8f6
+        return [obj_class(self, res, loaded=True) for res in data if res]
 
     def _get(self, url, response_key):
         resp, body = self.api.client.get(url)
@@ -243,12 +237,11 @@
         return "<%s %s>" % (self.__class__.__name__, info)
 
     def get(self):
-<<<<<<< HEAD
-        self.set_loaded(True)
-=======
         if not hasattr(self.manager, 'get'):
             return
->>>>>>> 857ee8f6
+
+        self.set_loaded(True)
+
         new = self.manager.get(self.id)
         if new:
             self._add_details(new._info)
